# Copyright 2020 The Kubric Authors
#
# Licensed under the Apache License, Version 2.0 (the "License");
# you may not use this file except in compliance with the License.
# You may obtain a copy of the License at
#
#    https://www.apache.org/licenses/LICENSE-2.0
#
# Unless required by applicable law or agreed to in writing, software
# distributed under the License is distributed on an "AS IS" BASIS,
# WITHOUT WARRANTIES OR CONDITIONS OF ANY KIND, either express or implied.
# See the License for the specific language governing permissions and
# limitations under the License.

import logging

import functools
import pathlib
from typing import Dict, Tuple, Union

import munch
import bidict
import pybullet as pb

from kubric import core
logger = logging.getLogger(__name__)


def xyzw2wxyz(xyzw):
  """Convert quaternions from XYZW format to WXYZ."""
  x, y, z, w = xyzw
  return w, x, y, z


def wxyz2xyzw(wxyz):
  """Convert quaternions from WXYZ format to XYZW."""
  w, x, y, z = wxyz
  return x, y, z, w


class Setter:
  def __init__(self, object_idx: int, setter):
    self.object_idx = object_idx
    self.setter = setter

  def __call__(self, change):
    self.setter(self.object_idx, change.new)


def set_position(object_idx, position):
  # reuse existing quaternion
  _, quaternion = pb.getBasePositionAndOrientation(object_idx)
  # resetBasePositionAndOrientation zeroes out velocities, but we wish to conserve them
  velocity, angular_velocity = pb.getBaseVelocity(object_idx)
  pb.resetBasePositionAndOrientation(object_idx, position, quaternion)
  pb.resetBaseVelocity(object_idx, velocity, angular_velocity)


def set_quaternion(object_idx, quaternion):
  quaternion = wxyz2xyzw(quaternion)  # convert quaternion format
  # reuse existing position
  position, _ = pb.getBasePositionAndOrientation(object_idx)
  # resetBasePositionAndOrientation zeroes out velocities, but we wish to conserve them
  velocity, angular_velocity = pb.getBaseVelocity(object_idx)
  pb.resetBasePositionAndOrientation(object_idx, position, quaternion)
  pb.resetBaseVelocity(object_idx, velocity, angular_velocity)


def set_velocity(object_idx, velocity):
  _, angular_velocity = pb.getBaseVelocity(object_idx)  # reuse existing angular velocity
  pb.resetBaseVelocity(object_idx, velocity, angular_velocity)


def set_angular_velocity(object_idx, angular_velocity):
  velocity, _ = pb.getBaseVelocity(object_idx)  # reuse existing velocity
  pb.resetBaseVelocity(object_idx, velocity, angular_velocity)


def set_mass(object_idx, mass: float):
  if mass < 0:
    raise ValueError('mass cannot be negative ({})'.format(mass))
  pb.changeDynamics(object_idx, -1, mass=mass)


def set_friction(object_idx, friction: float):
  if friction < 0:
    raise ValueError('friction cannot be negative ({})'.format(friction))
  pb.changeDynamics(object_idx, -1, lateralFriction=friction)


def set_restitution(object_idx, restitution: float):
  if restitution < 0:
    raise ValueError('restitution cannot be negative ({})'.format(restitution))
  if restitution > 1:
    raise ValueError('restitution should be below 1.0 ({})'.format(restitution))
  pb.changeDynamics(object_idx, -1, restitution=restitution)


def set_gravity(_, gravity: Tuple[float, float, float]):
  pb.setGravity(*gravity)


@functools.singledispatch
def add_object(obj: core.Asset) -> Tuple[int, Dict[str, Setter]]:
  raise NotImplementedError()


@add_object.register(core.Camera)
def _add_object(obj: core.Camera):
  # Cameras are ignored
  return -3, {}


@add_object.register(core.Material)
def _add_object(obj: core.Material):
  # Materials are ignored
  return -3, {}


@add_object.register(core.Light)
def _add_object(obj: core.Light):
  # Lights are ignored
  return -3, {}


<<<<<<< HEAD
@add_object.register(core.Cube)
def _add_object(obj: core.Cube):
  collision_idx = pb.createCollisionShape(pb.GEOM_BOX, halfExtents=obj.scale)
  visual_idx = -1
  mass = 0 if obj.static else obj.mass
  box_idx = pb.createMultiBody(mass, collision_idx, visual_idx, obj.position,
                               wxyz2xyzw(obj.quaternion))

  setters = {
      'position': Setter(box_idx, set_position),
      'quaternion': Setter(box_idx, set_quaternion),
      # TODO 'scale': Setter(object_idx, scale)  # Pybullet does not support rescaling. So we should warn
      'velocity': Setter(box_idx, set_velocity),
      'angular_velocity': Setter(box_idx, set_angular_velocity),
      'mass': lambda x: None if obj.static else Setter(box_idx, set_mass),
      'friction': Setter(box_idx, set_friction),
      'restitution': Setter(box_idx, set_restitution),
  }
  return box_idx, setters


@add_object.register(core.Sphere)
def _add_object(obj: core.Cube):
  radius = obj.scale[0]
  assert radius == obj.scale[1] == obj.scale[2], obj.scale  # only uniform scaling
  collision_idx = pb.createCollisionShape(pb.GEOM_SPHERE, radius=radius)
  visual_idx = -1
  mass = 0 if obj.static else obj.mass
  sphere_idx = pb.createMultiBody(mass, collision_idx, visual_idx, obj.position,
                                  wxyz2xyzw(obj.quaternion))

  setters = {
      'position': Setter(sphere_idx, set_position),
      'quaternion': Setter(sphere_idx, set_quaternion),
      # TODO 'scale': Setter(object_idx, scale)  # Pybullet does not support rescaling. So we should warn
      'velocity': Setter(sphere_idx, set_velocity),
      'angular_velocity': Setter(sphere_idx, set_angular_velocity),
      'mass': lambda x: None if obj.static else Setter(sphere_idx, set_mass),
      'friction': Setter(sphere_idx, set_friction),
      'restitution': Setter(sphere_idx, set_restitution),
  }
  return sphere_idx, setters


@add_object.register(FileBasedObject)
def _add_object(obj: FileBasedObject):
=======
@add_object.register(core.FileBasedObject)
def _add_object(obj: core.FileBasedObject):
>>>>>>> e439b21f
  # TODO: support other file-formats
  # TODO: add material assignments
  path = pathlib.Path(obj.simulation_filename).resolve()
  logger.info("Loading '{}' in the simulator".format(path))

  if not path.exists():
    raise IOError('File "{}" does not exist.'.format(path))

  scale = obj.scale[0]
  assert obj.scale[1] == obj.scale[2] == scale, "Pybullet does not support non-uniform scaling"

  if path.suffix == ".urdf":
    object_idx = pb.loadURDF(str(path), useFixedBase=obj.static, globalScaling=scale)
  else:
    raise IOError(
        'Unsupported format "{}" of file "{}"'.format(path.suffix, path))

  if object_idx < 0:
    raise IOError('Failed to load "{}".'.format(path))

  setters = {
      'position': Setter(object_idx, set_position),
      'quaternion': Setter(object_idx, set_quaternion),
      # TODO 'scale': Setter(object_idx, scale)  # Pybullet does not support rescaling. So we should warn
      'velocity': Setter(object_idx, set_velocity),
      'angular_velocity': Setter(object_idx, set_angular_velocity),
      'mass': Setter(object_idx, set_mass),
      'friction': Setter(object_idx, set_friction),
      'restitution': Setter(object_idx, set_restitution),
  }
  return object_idx, setters


@add_object.register(core.Scene)
def _add_object(obj: core.Scene):
  object_idx = -2  # the scene is no object, so we use a special index

  setters = {
      'gravity': Setter(object_idx, set_gravity),
  }
  return object_idx, setters


class Simulator:
  """
  Args:
      gravity: Direction and strength of gravity [m/s²]. Defaults to (0, 0, -10).
      step_rate: How many simulation steps are performed per second.
                 Has to be a multiple of the frame rate.
      frame_rate: Number of frames per second.
                  Required because the simulator only reports positions for frames not for steps.
  """

  def __init__(self, scene: core.Scene):
    self.objects_to_pybullet = bidict.bidict()
    self.physicsClient = pb.connect(pb.DIRECT)  # pb.GUI

    if scene.step_rate % scene.frame_rate != 0:
      raise ValueError(
          "step_rate has to be a multiple of frame_rate, but {} % {} != 0".format(
              scene.step_rate, scene.frame_rate))
    self.scene = scene
    self.add(scene)

  def __del__(self):
    pb.disconnect()

  def add(self, obj: core.Asset) -> int:
    """
    Place an object to a particular place and orientation and check for any overlap.
    This may either load a new object or move an existing object.

    Args:
      obj: The object to be placed.

    Returns:
      True if there was a collision, False otherwise
    """
    if obj in self.objects_to_pybullet:
      return self.objects_to_pybullet[obj]

    obj_idx, setters = add_object(obj)

    self.objects_to_pybullet[obj] = obj_idx

    for name, setter in setters.items():
      # recursively add sub-assets
      value = getattr(obj, name)
      if isinstance(value, core.Asset):
        value = self.add(value)
      # Initialize values
      setter(munch.Munch(owner=obj, new=value, type='init'))
      # Link values
      obj.observe(setter, names=[name])

  def check_overlap(self, obj: core.PhysicalObject) -> bool:
    obj_idx = self.objects_to_pybullet[obj]

    body_ids = [pb.getBodyUniqueId(i) for i in range(pb.getNumBodies())]
    for body_id in body_ids:
      if body_id == obj_idx:
        continue
      overlap_points = pb.getClosestPoints(obj_idx, body_id, distance=0)
      if overlap_points:
        # TODO: we can easily get a suggested correction here
        # i = np.argmin([o[8] for o in overlap_points], axis=0)  # find the most overlapping point
        # push = np.array(overlap_points[i][7]) * (overlap_points[i][8] + margin)
        return True
    return False

  def get_position_and_rotation(self, obj: Union[int, core.PhysicalObject]):
    if isinstance(obj, core.PhysicalObject):
      obj_idx = self.objects_to_pybullet[obj]
    else:
      assert isinstance(obj, int), f"Invalid object {obj} of type {type(obj)}."
      obj_idx = obj

    pos, quat = pb.getBasePositionAndOrientation(obj_idx)
    return pos, xyzw2wxyz(quat) # convert quaternion format

  def get_velocities(self, obj: Union[int, core.PhysicalObject]):
    if isinstance(obj, core.PhysicalObject):
      obj_idx = self.objects_to_pybullet[obj]
    else:
      assert isinstance(obj, int), f"Invalid object {obj} of type {type(obj)}."
      obj_idx = obj

    velocity, angular_velocity = pb.getBaseVelocity(obj_idx)
    return velocity, angular_velocity

  def run(self) -> Dict[core.PhysicalObject, Dict[str, list]]:
    steps_per_frame = self.scene.step_rate // self.scene.frame_rate
    max_step = self.scene.frame_end * steps_per_frame

    obj_idxs = [pb.getBodyUniqueId(i) for i in range(pb.getNumBodies())]
    animation = {obj_id: {"position": [], "quaternion": [], "velocity": [], "angular_velocity": []}
                 for obj_id in obj_idxs}

    for current_step in range(max_step):
      if current_step % steps_per_frame == 0:
        for obj_idx in obj_idxs:
          position, quaternion = self.get_position_and_rotation(obj_idx)
          velocity, angular_velocity = self.get_velocities(obj_idx)

          animation[obj_idx]["position"].append(position)
          animation[obj_idx]["quaternion"].append(quaternion)
          animation[obj_idx]["velocity"].append(velocity)
          animation[obj_idx]["angular_velocity"].append(angular_velocity)

      pb.stepSimulation()
    return {self.objects_to_pybullet.inverse[obj_idx]: anim
            for obj_idx, anim in animation.items()}<|MERGE_RESOLUTION|>--- conflicted
+++ resolved
@@ -123,7 +123,6 @@
   return -3, {}
 
 
-<<<<<<< HEAD
 @add_object.register(core.Cube)
 def _add_object(obj: core.Cube):
   collision_idx = pb.createCollisionShape(pb.GEOM_BOX, halfExtents=obj.scale)
@@ -168,12 +167,8 @@
   return sphere_idx, setters
 
 
-@add_object.register(FileBasedObject)
-def _add_object(obj: FileBasedObject):
-=======
 @add_object.register(core.FileBasedObject)
 def _add_object(obj: core.FileBasedObject):
->>>>>>> e439b21f
   # TODO: support other file-formats
   # TODO: add material assignments
   path = pathlib.Path(obj.simulation_filename).resolve()
